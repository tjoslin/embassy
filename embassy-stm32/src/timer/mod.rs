//! Timers, PWM, quadrature decoder.

use core::marker::PhantomData;

use embassy_sync::waitqueue::AtomicWaker;

#[cfg(not(stm32l0))]
pub mod complementary_pwm;
pub mod input_capture;
pub mod low_level;
pub mod qei;
pub mod simple_pwm;

use crate::interrupt;
use crate::rcc::RccPeripheral;

/// Timer channel.
#[derive(Clone, Copy)]
pub enum Channel {
    /// Channel 1.
    Ch1,
    /// Channel 2.
    Ch2,
    /// Channel 3.
    Ch3,
    /// Channel 4.
    Ch4,
}

impl Channel {
    /// Get the channel index (0..3)
    pub fn index(&self) -> usize {
        match self {
            Channel::Ch1 => 0,
            Channel::Ch2 => 1,
            Channel::Ch3 => 2,
            Channel::Ch4 => 3,
        }
    }
}

/// Amount of bits of a timer.
#[derive(Clone, Copy, PartialEq, Eq, Debug)]
#[cfg_attr(feature = "defmt", derive(defmt::Format))]
pub enum TimerBits {
    /// 16 bits.
    Bits16,
    /// 32 bits.
    #[cfg(not(stm32l0))]
    Bits32,
}

struct State {
    up_waker: AtomicWaker,
    cc_waker: [AtomicWaker; 4],
}

impl State {
    const fn new() -> Self {
        const NEW_AW: AtomicWaker = AtomicWaker::new();
        Self {
            up_waker: NEW_AW,
            cc_waker: [NEW_AW; 4],
        }
    }
}

trait SealedInstance: RccPeripheral {
    /// Async state for this timer
    fn state() -> &'static State;
}

/// Core timer instance.
<<<<<<< HEAD
pub trait CoreInstance: RccPeripheral + 'static {
=======
#[allow(private_bounds)]
pub trait CoreInstance: SealedInstance + 'static {
>>>>>>> 50210e8c
    /// Update Interrupt for this timer.
    type UpdateInterrupt: interrupt::typelevel::Interrupt;

    /// Amount of bits this timer has.
    const BITS: TimerBits;

    /// Registers for this timer.
    ///
    /// This is a raw pointer to the register block. The actual register block layout varies depending on the timer type.
    fn regs() -> *mut ();
}
/// Cut-down basic timer instance.
pub trait BasicNoCr2Instance: CoreInstance {}
/// Basic timer instance.
pub trait BasicInstance: BasicNoCr2Instance {}

/// General-purpose 16-bit timer with 1 channel instance.
pub trait GeneralInstance1Channel: CoreInstance {
    /// Capture compare interrupt for this timer.
    type CaptureCompareInterrupt: interrupt::typelevel::Interrupt;
}

/// General-purpose 16-bit timer with 2 channels instance.
pub trait GeneralInstance2Channel: GeneralInstance1Channel {
    /// Trigger event interrupt for this timer.
    type TriggerInterrupt: interrupt::typelevel::Interrupt;
}

// This trait add *extra* methods to GeneralInstance4Channel,
// that GeneralInstance4Channel doesn't use, but the "AdvancedInstance"s need.
// And it's a private trait, so it's content won't leak to outer namespace.
//
// If you want to add a new method to it, please leave a detail comment to explain it.
trait General4ChBlankSealed {
    // SimplePwm<'d, T> is implemented for T: GeneralInstance4Channel
    // Advanced timers implement this trait, but the output needs to be
    // enabled explicitly.
    // To support general-purpose and advanced timers, this function is added
    // here defaulting to noop and overwritten for advanced timers.
    //
    // Enable timer outputs.
    fn enable_outputs(&self) {}
}

/// General-purpose 16-bit timer with 4 channels instance.
#[allow(private_bounds)]
pub trait GeneralInstance4Channel: BasicInstance + GeneralInstance2Channel + General4ChBlankSealed {}

/// General-purpose 32-bit timer with 4 channels instance.
pub trait GeneralInstance32bit4Channel: GeneralInstance4Channel {}

/// Advanced 16-bit timer with 1 channel instance.
pub trait AdvancedInstance1Channel: BasicNoCr2Instance + GeneralInstance1Channel {
    /// Communication interrupt for this timer.
    type CommunicationInterrupt: interrupt::typelevel::Interrupt;
    /// Break input interrupt for this timer.
    type BreakInputInterrupt: interrupt::typelevel::Interrupt;
}
/// Advanced 16-bit timer with 2 channels instance.

pub trait AdvancedInstance2Channel: BasicInstance + GeneralInstance2Channel + AdvancedInstance1Channel {}

/// Advanced 16-bit timer with 4 channels instance.
pub trait AdvancedInstance4Channel: AdvancedInstance2Channel + GeneralInstance4Channel {}

pin_trait!(Channel1Pin, GeneralInstance4Channel);
pin_trait!(Channel2Pin, GeneralInstance4Channel);
pin_trait!(Channel3Pin, GeneralInstance4Channel);
pin_trait!(Channel4Pin, GeneralInstance4Channel);
pin_trait!(ExternalTriggerPin, GeneralInstance4Channel);

pin_trait!(Channel1ComplementaryPin, AdvancedInstance4Channel);
pin_trait!(Channel2ComplementaryPin, AdvancedInstance4Channel);
pin_trait!(Channel3ComplementaryPin, AdvancedInstance4Channel);
pin_trait!(Channel4ComplementaryPin, AdvancedInstance4Channel);

pin_trait!(BreakInputPin, AdvancedInstance4Channel);
pin_trait!(BreakInput2Pin, AdvancedInstance4Channel);

pin_trait!(BreakInputComparator1Pin, AdvancedInstance4Channel);
pin_trait!(BreakInputComparator2Pin, AdvancedInstance4Channel);

pin_trait!(BreakInput2Comparator1Pin, AdvancedInstance4Channel);
pin_trait!(BreakInput2Comparator2Pin, AdvancedInstance4Channel);

// Update Event trigger DMA for every timer
dma_trait!(UpDma, BasicInstance);

dma_trait!(Ch1Dma, GeneralInstance4Channel);
dma_trait!(Ch2Dma, GeneralInstance4Channel);
dma_trait!(Ch3Dma, GeneralInstance4Channel);
dma_trait!(Ch4Dma, GeneralInstance4Channel);

#[allow(unused)]
macro_rules! impl_core_timer {
    ($inst:ident, $bits:expr) => {
        impl SealedInstance for crate::peripherals::$inst {
            fn state() -> &'static State {
                static STATE: State = State::new();
                &STATE
            }
        }

        impl CoreInstance for crate::peripherals::$inst {
            type UpdateInterrupt = crate::_generated::peripheral_interrupts::$inst::UP;

            const BITS: TimerBits = $bits;

            fn regs() -> *mut () {
                crate::pac::$inst.as_ptr()
            }
        }
    };
}

#[allow(unused)]
macro_rules! impl_general_1ch {
    ($inst:ident) => {
        impl GeneralInstance1Channel for crate::peripherals::$inst {
            type CaptureCompareInterrupt = crate::_generated::peripheral_interrupts::$inst::CC;
        }
    };
}

#[allow(unused)]
macro_rules! impl_general_2ch {
    ($inst:ident) => {
        impl GeneralInstance2Channel for crate::peripherals::$inst {
            type TriggerInterrupt = crate::_generated::peripheral_interrupts::$inst::TRG;
        }
    };
}

#[allow(unused)]
macro_rules! impl_advanced_1ch {
    ($inst:ident) => {
        impl AdvancedInstance1Channel for crate::peripherals::$inst {
            type CommunicationInterrupt = crate::_generated::peripheral_interrupts::$inst::COM;
            type BreakInputInterrupt = crate::_generated::peripheral_interrupts::$inst::BRK;
        }
    };
}

// This macro only apply to "AdvancedInstance(s)",
// not "GeneralInstance4Channel" itself.
#[allow(unused)]
macro_rules! impl_general_4ch_blank_sealed {
    ($inst:ident) => {
        impl General4ChBlankSealed for crate::peripherals::$inst {
            fn enable_outputs(&self) {
                unsafe { crate::pac::timer::Tim1chCmp::from_ptr(Self::regs()) }
                    .bdtr()
                    .modify(|w| w.set_moe(true));
            }
        }
    };
}

foreach_interrupt! {
    ($inst:ident, timer, TIM_BASIC, UP, $irq:ident) => {
        impl_core_timer!($inst, TimerBits::Bits16);
        impl BasicNoCr2Instance for crate::peripherals::$inst {}
        impl BasicInstance for crate::peripherals::$inst {}
    };

    ($inst:ident, timer, TIM_1CH, UP, $irq:ident) => {
        impl_core_timer!($inst, TimerBits::Bits16);
        impl BasicNoCr2Instance for crate::peripherals::$inst {}
        impl BasicInstance for crate::peripherals::$inst {}
        impl_general_1ch!($inst);
        impl_general_2ch!($inst);
        impl GeneralInstance4Channel for crate::peripherals::$inst {}
        impl General4ChBlankSealed for crate::peripherals::$inst {}
    };

    ($inst:ident, timer, TIM_2CH, UP, $irq:ident) => {
        impl_core_timer!($inst, TimerBits::Bits16);
        impl BasicNoCr2Instance for crate::peripherals::$inst {}
        impl BasicInstance for crate::peripherals::$inst {}
        impl_general_1ch!($inst);
        impl_general_2ch!($inst);
        impl GeneralInstance4Channel for crate::peripherals::$inst {}
        impl General4ChBlankSealed for crate::peripherals::$inst {}
    };

    ($inst:ident, timer, TIM_GP16, UP, $irq:ident) => {
        impl_core_timer!($inst, TimerBits::Bits16);
        impl BasicNoCr2Instance for crate::peripherals::$inst {}
        impl BasicInstance for crate::peripherals::$inst {}
        impl_general_1ch!($inst);
        impl_general_2ch!($inst);
        impl GeneralInstance4Channel for crate::peripherals::$inst {}
        impl General4ChBlankSealed for crate::peripherals::$inst {}
    };

    ($inst:ident, timer, TIM_GP32, UP, $irq:ident) => {
        impl_core_timer!($inst, TimerBits::Bits32);
        impl BasicNoCr2Instance for crate::peripherals::$inst {}
        impl BasicInstance for crate::peripherals::$inst {}
        impl_general_1ch!($inst);
        impl_general_2ch!($inst);
        impl GeneralInstance4Channel for crate::peripherals::$inst {}
        impl GeneralInstance32bit4Channel for crate::peripherals::$inst {}
        impl General4ChBlankSealed for crate::peripherals::$inst {}
    };

    ($inst:ident, timer, TIM_1CH_CMP, UP, $irq:ident) => {
        impl_core_timer!($inst, TimerBits::Bits16);
        impl BasicNoCr2Instance for crate::peripherals::$inst {}
        impl BasicInstance for crate::peripherals::$inst {}
        impl_general_1ch!($inst);
        impl_general_2ch!($inst);
        impl GeneralInstance4Channel for crate::peripherals::$inst {}
        impl_general_4ch_blank_sealed!($inst);
        impl_advanced_1ch!($inst);
        impl AdvancedInstance2Channel for crate::peripherals::$inst {}
        impl AdvancedInstance4Channel for crate::peripherals::$inst {}
    };

    ($inst:ident, timer, TIM_2CH_CMP, UP, $irq:ident) => {
        impl_core_timer!($inst, TimerBits::Bits16);
        impl BasicNoCr2Instance for crate::peripherals::$inst {}
        impl BasicInstance for crate::peripherals::$inst {}
        impl_general_1ch!($inst);
        impl_general_2ch!($inst);
        impl GeneralInstance4Channel for crate::peripherals::$inst {}
        impl_general_4ch_blank_sealed!($inst);
        impl_advanced_1ch!($inst);
        impl AdvancedInstance2Channel for crate::peripherals::$inst {}
        impl AdvancedInstance4Channel for crate::peripherals::$inst {}
    };

    ($inst:ident, timer, TIM_ADV, UP, $irq:ident) => {
        impl_core_timer!($inst, TimerBits::Bits16);
        impl BasicNoCr2Instance for crate::peripherals::$inst {}
        impl BasicInstance for crate::peripherals::$inst {}
        impl_general_1ch!($inst);
        impl_general_2ch!($inst);
        impl GeneralInstance4Channel for crate::peripherals::$inst {}
        impl_general_4ch_blank_sealed!($inst);
        impl_advanced_1ch!($inst);
        impl AdvancedInstance2Channel for crate::peripherals::$inst {}
        impl AdvancedInstance4Channel for crate::peripherals::$inst {}
    };
<<<<<<< HEAD
=======
}

/// Update interrupt handler.
pub struct UpdateInterruptHandler<T: CoreInstance> {
    _phantom: PhantomData<T>,
}

impl<T: CoreInstance> interrupt::typelevel::Handler<T::UpdateInterrupt> for UpdateInterruptHandler<T> {
    unsafe fn on_interrupt() {
        #[cfg(feature = "low-power")]
        crate::low_power::on_wakeup_irq();

        let regs = crate::pac::timer::TimCore::from_ptr(T::regs());

        // Read TIM interrupt flags.
        let sr = regs.sr().read();

        // Mask relevant interrupts (UIE).
        let bits = sr.0 & 0x00000001;

        // Mask all the channels that fired.
        regs.dier().modify(|w| w.0 &= !bits);

        // Wake the tasks
        if sr.uif() {
            T::state().up_waker.wake();
        }
    }
}

/// Capture/Compare interrupt handler.
pub struct CaptureCompareInterruptHandler<T: GeneralInstance1Channel> {
    _phantom: PhantomData<T>,
}

impl<T: GeneralInstance1Channel> interrupt::typelevel::Handler<T::CaptureCompareInterrupt>
    for CaptureCompareInterruptHandler<T>
{
    unsafe fn on_interrupt() {
        #[cfg(feature = "low-power")]
        crate::low_power::on_wakeup_irq();

        let regs = crate::pac::timer::TimGp16::from_ptr(T::regs());

        // Read TIM interrupt flags.
        let sr = regs.sr().read();

        // Mask relevant interrupts (CCIE).
        let bits = sr.0 & 0x0000001E;

        // Mask all the channels that fired.
        regs.dier().modify(|w| w.0 &= !bits);

        // Wake the tasks
        for ch in 0..4 {
            if sr.ccif(ch) {
                T::state().cc_waker[ch].wake();
            }
        }
    }
>>>>>>> 50210e8c
}<|MERGE_RESOLUTION|>--- conflicted
+++ resolved
@@ -71,12 +71,8 @@
 }
 
 /// Core timer instance.
-<<<<<<< HEAD
-pub trait CoreInstance: RccPeripheral + 'static {
-=======
 #[allow(private_bounds)]
 pub trait CoreInstance: SealedInstance + 'static {
->>>>>>> 50210e8c
     /// Update Interrupt for this timer.
     type UpdateInterrupt: interrupt::typelevel::Interrupt;
 
@@ -321,8 +317,6 @@
         impl AdvancedInstance2Channel for crate::peripherals::$inst {}
         impl AdvancedInstance4Channel for crate::peripherals::$inst {}
     };
-<<<<<<< HEAD
-=======
 }
 
 /// Update interrupt handler.
@@ -383,5 +377,4 @@
             }
         }
     }
->>>>>>> 50210e8c
 }